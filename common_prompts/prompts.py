"""
프롬프트 모듈
여러 모듈에서 공유하는 프롬프트 템플릿을 정의합니다.
"""

# 에이전트 프롬프트 템플릿 (대화 맥락 포함)
AGENT_CONTEXT_PROMPT = """당신은 전문 AI 피트니스 코치입니다. 이전 대화 내용과 문맥 정보를 고려하여 사용자의 질문에 답변해 주세요.

이전 대화 내역:
{chat_history}

문맥 정보:
{context_info}

사용자의 새 질문: {user_message}

답변 시 이전 대화의 맥락을 고려하여 일관되고 개인화된 답변을 제공하세요. 문맥 정보는 자연스럽게 활용하고, 직접적으로 언급하지 마세요."""

# QDrant 인사이트 기반 응답 프롬프트
QDRANT_INSIGHTS_PROMPT = """당신은 전문 AI 피트니스 코치입니다. 사용자의 과거 대화 데이터 분석 결과와 현재 질문을 바탕으로 맞춤형 답변을 제공하세요.

사용자 인사이트 정보:
{user_insights}

최근 이벤트 및 발견사항:
{recent_events}

사용자 페르소나:
{user_persona}

이전 대화 내역:
{chat_history}

사용자의 현재 질문: {user_message}

위 정보를 활용하여 사용자의 성향, 목표, 선호도를 고려한 개인화된 답변을 제공하세요. 인사이트 정보는 자연스럽게 활용하고, 데이터를 직접적으로 언급하지 마세요."""

# QDrant 의미 검색 프롬프트
QDRANT_SEARCH_PROMPT = """당신은 전문 AI 피트니스 코치입니다. 사용자의 현재 질문과 관련된 과거 대화를 참고하여 맞춤형 답변을 제공하세요.

관련 과거 대화:
{relevant_conversations}

이전 대화 내역:
{chat_history}

사용자의 현재 질문: {user_message}

에이전트 기본 응답:
{agent_response}

위 정보를 활용하여 사용자의 질문에 답변하세요. 특히 관련 과거 대화를 참고하여 일관성 있는 답변을 제공하고, 사용자의 과거 질문과 현재 질문의 맥락을 연결해 주세요. 
과거 대화를 직접적으로 언급하지 말고 자연스럽게 통합하세요.

답변은 항상 친절하고 전문적이어야 하며, 정확한 정보를 제공해야 합니다. 이전에 제공했던 조언이나 정보가 있다면 이를 기억하고 언급해 일관성을 유지하세요."""



# 카테고리 분류를 위한 맥락 고려 프롬프트
CATEGORY_ROUTING_PROMPT = """
당신은 '운동 · 식단 · 일정 · 동기 · 일반' 5개 카테고리로
사용자 대화를 **1~2개** 선택·분류하는 전문가입니다.

**입력**  
- context_info: 최근 대화·성향 등이 담긴 JSON 문자열입니다.
  - 대개 {{{{\"context_summary\": \"...\"}}}} 형태이니, 먼저 context_summary 값을 뽑아 쓰세요.
- message: 사용자의 현재 메시지입니다.

**출력 규칙**  
1. 반드시 JSON 배열 (예: ["general"]) **한 줄**만 반환  
2. 최대 2개, 최소 1개 카테고리  
3. 배열 닫는 `]` 뒤에는 어떤 텍스트도 쓰지 마세요.  

**판정 순서**
1. `{{context_summary}}`와 `message`를 한 문단으로 합쳐 핵심 주제를 파악  
2. 아래 매핑 규칙에 따라 가장 적합한 카테고리 1~2개 선정  
   - exercise : 운동, 스트레칭, 헬스, 루틴, 근육, 자세, 통증‑완화 스트레칭  
   - food   : 식단, 칼로리, 영양, 음식, 탄단지, 레시피, 식사 기록  
   - schedule : 예약, 일정, PT 시간·횟수, 알림, 달력, 캘린더, 취소  
   - motivation: 동기부여, 칭찬, 격려, 목표 달성 의지, 멘탈 관리  
   - general  : 단순 정보·날짜·시간 문의, 모호하거나 기타 주제  
3. 숫자 참조("2번", "세 번째")가 있으면,
   {{context_summary}} 속 항목을 확인해 가장 가까운 카테고리에 매핑  
4. 선택이 애매할 때는 **{{context_summary}}의 주제를 우선**하고,
   그래도 모호하면 "general" 선택

예시(출력 형식):
["general"]
["exercise", "motivation"]

---  

문맥 요약(context_info):
{context_info}

사용자 메시지:
{message}
"""




# 문맥 요약을 위한 컨텍스트 빌딩 프롬프트
AGENT_CONTEXT_BUILDING_PROMPT = """
요약 규칙
0. JSON 한 줄(객체)만 출력, 닫는 `}}` 뒤엔 아무 문자도 금지
1. chat_history에서 **User** 역할만 고려, Assistant/System 무시
2. 1차: message로 핵심 주제·의도 파악
3. 2차: chat_history 활용
   3‑a. message가 **숫자 참조·대명사('그 일정' 등)·동일 주제**로
        과거 발화를 명확히 가리킬 때만 연관 정보를 가져옴
   3‑b. 위 조건이 없으면 **과거 내용은 무시**(message 기반 요약만 작성)
<<<<<<< HEAD
   3‑c. 숫자 참조("2번", "세 번째")가 있으면 실제 항목 복원
   3‑d. message에 **사유 표현**(예: 아파서, 다쳐서, 통증, 부상, 사정, 못 가, 불가능 등)이 있으면
        → 시간 정보와 함께 **사유도 반드시 포함해서 요약**
        예: “4월 18일 오후 8시 예약을 허리 통증으로 인해 취소 요청함”
=======
   3‑c. 숫자 참조("2번", "세 번째" 등) 발견 시 실제 항목명을 복원하여 포함
>>>>>>> 84c42358
4. 입력에 없는 정보·추측·질문 추가 ❌절대 금지❌
5. 직접적인 설명·추천 ❌금지❌ (요청까지만)
6. 메타 코멘트("정보 없음", "해당 없음" 등) ❌금지❌
7. 여러 주제면 message 기준 가장 중요한 1‑2개만
<<<<<<< HEAD
8. 60자 이내, 마침표로 종료
9. ✅ 주어 생략: `"사용자는"` 같은 표현 없이 핵심 내용만 요약
=======
8. **정량 질문(얼마·얼마나·1일/하루 권장 등)** 이면  
   ‑ “하루 권장 [주제] 섭취량 정보가 필요합니다.” 형식으로 요약
9. 60자 이내, 마침표로 종료
>>>>>>> 84c42358

출력 예시 (형식만 참고, 내용 X)  
{{"context_summary":"여기에 요약을 작성"}}

──────────────────────────
입력
- chat_history:
\"\"\"{chat_history}\"\"\"  # (오래된 ↓, 최신 ↑)
- message: \"{message}\"
"""




__all__ = ["AGENT_CONTEXT_PROMPT", "QDRANT_INSIGHTS_PROMPT", "QDRANT_SEARCH_PROMPT", "CATEGORY_ROUTING_PROMPT", "AGENT_CONTEXT_BUILDING_PROMPT"]<|MERGE_RESOLUTION|>--- conflicted
+++ resolved
@@ -109,27 +109,13 @@
 3. 2차: chat_history 활용
    3‑a. message가 **숫자 참조·대명사('그 일정' 등)·동일 주제**로
         과거 발화를 명확히 가리킬 때만 연관 정보를 가져옴
-   3‑b. 위 조건이 없으면 **과거 내용은 무시**(message 기반 요약만 작성)
-<<<<<<< HEAD
+   3‑b. 위 조건이 없으면 **과거 내용은 무시**(message 기반 요약만 작성)  ←★ NEW
    3‑c. 숫자 참조("2번", "세 번째")가 있으면 실제 항목 복원
-   3‑d. message에 **사유 표현**(예: 아파서, 다쳐서, 통증, 부상, 사정, 못 가, 불가능 등)이 있으면
-        → 시간 정보와 함께 **사유도 반드시 포함해서 요약**
-        예: “4월 18일 오후 8시 예약을 허리 통증으로 인해 취소 요청함”
-=======
-   3‑c. 숫자 참조("2번", "세 번째" 등) 발견 시 실제 항목명을 복원하여 포함
->>>>>>> 84c42358
 4. 입력에 없는 정보·추측·질문 추가 ❌절대 금지❌
 5. 직접적인 설명·추천 ❌금지❌ (요청까지만)
 6. 메타 코멘트("정보 없음", "해당 없음" 등) ❌금지❌
 7. 여러 주제면 message 기준 가장 중요한 1‑2개만
-<<<<<<< HEAD
 8. 60자 이내, 마침표로 종료
-9. ✅ 주어 생략: `"사용자는"` 같은 표현 없이 핵심 내용만 요약
-=======
-8. **정량 질문(얼마·얼마나·1일/하루 권장 등)** 이면  
-   ‑ “하루 권장 [주제] 섭취량 정보가 필요합니다.” 형식으로 요약
-9. 60자 이내, 마침표로 종료
->>>>>>> 84c42358
 
 출력 예시 (형식만 참고, 내용 X)  
 {{"context_summary":"여기에 요약을 작성"}}
