<<<<<<< HEAD
from typing import Dict, Any, List, Optional
=======
from typing import Dict, Any
import json
import logging

from agents.schedule.chatbot import ScheduleChatbot

>>>>>>> 83d77ad8
from ..base_agent import BaseAgent

# 로거 설정
logging.basicConfig(
    level=logging.ERROR,
    format='%(asctime)s - %(name)s - %(levelname)s - %(message)s'
)
logger = logging.getLogger(__name__)


class ScheduleAgent(BaseAgent):
<<<<<<< HEAD
    async def process(self, message: str, email: Optional[str] = None, chat_history: Optional[List[Dict[str, Any]]] = None) -> Dict[str, Any]:
        """
        사용자 메시지를 처리하고 일정 관련 응답을 생성합니다.
        
        Args:
            message: 사용자 메시지
            email: 사용자 이메일 (선택사항)
            chat_history: 대화 내역 (선택사항)
            
        Returns:
            Dict[str, Any]: 응답 메시지와 관련 정보
        """
        prompt = get_schedule_agent_prompt()
        chain = prompt | self.model
        response = await chain.ainvoke({"message": message})
        return {"type": "schedule", "response": response.content}
=======
    def __init__(self, model):
        super().__init__(model)
        self.chatbot = ScheduleChatbot()

    async def process(self, message: str) -> Dict[str, Any]:
        try:
            raw_result = self.chatbot.process_message(message, session_id="default")

            # json.loads로 파싱
            parsed = json.loads(raw_result)

            return {
                "type": "schedule",
                "response": parsed.get("message", "응답이 없습니다."),
                "success": parsed.get("success", False)
            }
        except Exception as e:
            return {
                "type": "schedule",
                "response": str(e),
                "success": False
            }
>>>>>>> 83d77ad8
<|MERGE_RESOLUTION|>--- conflicted
+++ resolved
@@ -1,13 +1,9 @@
-<<<<<<< HEAD
-from typing import Dict, Any, List, Optional
-=======
 from typing import Dict, Any
 import json
 import logging
 
 from agents.schedule.chatbot import ScheduleChatbot
 
->>>>>>> 83d77ad8
 from ..base_agent import BaseAgent
 
 # 로거 설정
@@ -19,24 +15,6 @@
 
 
 class ScheduleAgent(BaseAgent):
-<<<<<<< HEAD
-    async def process(self, message: str, email: Optional[str] = None, chat_history: Optional[List[Dict[str, Any]]] = None) -> Dict[str, Any]:
-        """
-        사용자 메시지를 처리하고 일정 관련 응답을 생성합니다.
-        
-        Args:
-            message: 사용자 메시지
-            email: 사용자 이메일 (선택사항)
-            chat_history: 대화 내역 (선택사항)
-            
-        Returns:
-            Dict[str, Any]: 응답 메시지와 관련 정보
-        """
-        prompt = get_schedule_agent_prompt()
-        chain = prompt | self.model
-        response = await chain.ainvoke({"message": message})
-        return {"type": "schedule", "response": response.content}
-=======
     def __init__(self, model):
         super().__init__(model)
         self.chatbot = ScheduleChatbot()
@@ -58,5 +36,4 @@
                 "type": "schedule",
                 "response": str(e),
                 "success": False
-            }
->>>>>>> 83d77ad8
+            }