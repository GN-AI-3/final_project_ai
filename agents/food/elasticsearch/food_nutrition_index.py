from elasticsearch import Elasticsearch
import psycopg2
from fastapi import FastAPI, HTTPException

<<<<<<< HEAD
# PostgreSQL 연결
pg_conn = psycopg2.connect(
    host="3.37.8.185",
    port=5433,
    dbname="gym",
    user="postgres",
    password="1234"
)
pg_cur = pg_conn.cursor()

# Elasticsearch 연결
es = Elasticsearch("http://elasticsearch:9200")
=======
app = FastAPI()

# PostgreSQL 연결 (전역 변수로 관리)
pg_conn = None
pg_cur = None

# Elasticsearch 연결 (전역 변수로 관리)
es = None
>>>>>>> c7a203ea
index_name = "food_nutrition_index"

def connect_db():
    global pg_conn, pg_cur
    pg_conn = psycopg2.connect(
        host="3.37.8.185",
        port=5433,
        dbname="gym",
        user="postgres",
        password="1234"
    )
    pg_cur = pg_conn.cursor()

def connect_es():
    global es
    es = Elasticsearch("http://localhost:9200")

# ✅ 인덱스 재생성 (자동완성 + 오타 대응 설정 포함)
def recreate_elasticsearch_index():
    try:
        if es.indices.exists(index=index_name):
            es.indices.delete(index=index_name)

        index_settings = {
            "settings": {
                "analysis": {
                    "filter": {
                        "autocomplete_filter": {
                            "type": "edge_ngram",
                            "min_gram": 1,
                            "max_gram": 20
                        }
                    },
                    "analyzer": {
                        "autocomplete_analyzer": {
                            "type": "custom",
                            "tokenizer": "standard",
                            "filter": ["lowercase", "autocomplete_filter"]
                        }
                    }
                }
            },
            "mappings": {
                "properties": {
                    "id": {"type": "integer"},
                    "name": {
                        "type": "text",
                        "analyzer": "autocomplete_analyzer",
                        "search_analyzer": "standard"
                    }
                }
            }
        }

        es.indices.create(index=index_name, body=index_settings)
        return {"message": "✅ Elasticsearch 인덱스 재생성 완료!"}
    except Exception as e:
        raise HTTPException(status_code=500, detail=f"Elasticsearch 인덱스 재생성 실패: {str(e)}")

from elasticsearch.helpers import bulk
# ✅ 음식명 전체 동기화
# ✅ 음식명 전체 동기화 (bulk 버전)
def sync_food_names_to_elasticsearch():
    try:
        pg_cur.execute("SELECT id, name FROM food_nutrition")
        rows = pg_cur.fetchall()

        actions = [
            {
                "_index": index_name,
                "_id": id,
                "_source": {"id": id, "name": name}
            }
            for id, name in rows
        ]

        success, _ = bulk(es, actions)
        return {"message": f"✅ 총 {success}개의 음식명이 ES에 bulk 색인 완료!"}
    except Exception as e:
        raise HTTPException(status_code=500, detail=f"음식명 동기화 실패: {str(e)}")

# ✅ 인덱스 재생성 및 데이터 동기화를 한 번에 수행하는 POST 엔드포인트
@app.post("/initialize-elasticsearch")
async def initialize_elasticsearch():
    connect_es()
    connect_db()
    try:
        recreate_elasticsearch_index()
        sync_result = sync_food_names_to_elasticsearch()
        return {"recreate_index_status": "success", "sync_status": sync_result["message"]}
    except HTTPException as http_exc:
        raise http_exc
    except Exception as e:
        raise HTTPException(status_code=500, detail=f"Elasticsearch 초기화 실패: {str(e)}")

# ✅ 검색 with 자동완성 + 오타 (API 엔드포인트 유지)
@app.get("/search")
async def search_food(query: str):
    # ... (기존 search_food 코드와 동일)
    body = {
        "query": {
            "bool": {
                "should": [
                    {
                        "match": {
                            "name": {
                                "query": query,
                                "fuzziness": "AUTO"
                            }
                        }
                    },
                    {
                        "match_phrase_prefix": {
                            "name": {
                                "query": query
                            }
                        }
                    }
                ]
            }
        }
    }

    results = es.search(index=index_name, body=body)

    if not results["hits"]["hits"]:
        return {"message": f"검색 결과 없음: '{query}'"}

    top_hit = results["hits"]["hits"][0]["_source"]
    food_id = top_hit["id"]
    food_name = top_hit["name"]

    pg_cur.execute("SELECT * FROM food_nutrition WHERE id = %s", (food_id,))
    nutrition = pg_cur.fetchone()

    return {
        "query": query,
        "recommendation": {"id": food_id, "name": food_name},
        "nutrition": nutrition
    }

# ✅ 서버 시작 시 데이터베이스 및 Elasticsearch 연결 (이제 초기화 API에서 연결하므로 선택 사항)
@app.on_event("startup")
async def startup_event():
    print("🚀 서버 시작!")
    # connect_db()
    # connect_es()

# ✅ 서버 종료 시 데이터베이스 연결 종료 (선택 사항)
@app.on_event("shutdown")
async def shutdown_event():
    if pg_conn:
        pg_conn.close()
        print("🚪 PostgreSQL 연결 종료!")

# ✅ 실행 (uvicorn으로 실행해야 함)
# if __name__ == "__main__":
#     import uvicorn
#     uvicorn.run(app, host="0.0.0.0", port=8000, reload=True)<|MERGE_RESOLUTION|>--- conflicted
+++ resolved
@@ -2,29 +2,16 @@
 import psycopg2
 from fastapi import FastAPI, HTTPException
 
-<<<<<<< HEAD
-# PostgreSQL 연결
-pg_conn = psycopg2.connect(
-    host="3.37.8.185",
-    port=5433,
-    dbname="gym",
-    user="postgres",
-    password="1234"
-)
-pg_cur = pg_conn.cursor()
+app = FastAPI()
 
 # Elasticsearch 연결
 es = Elasticsearch("http://elasticsearch:9200")
-=======
-app = FastAPI()
-
 # PostgreSQL 연결 (전역 변수로 관리)
 pg_conn = None
 pg_cur = None
 
 # Elasticsearch 연결 (전역 변수로 관리)
 es = None
->>>>>>> c7a203ea
 index_name = "food_nutrition_index"
 
 def connect_db():
