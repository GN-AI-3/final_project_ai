# Python 캐시 파일
__pycache__/
*.py[cod]
*$py.class

# 분석 데이터 및 모델 파일
data/
*.bin

# 가상 환경
venv/
env/
<<<<<<< HEAD
=======
.env/
ENV/
>>>>>>> 314643bc
.env

# IDE 설정 파일
# Python
__pycache__/
*.py[cod]
*$py.class
*.so
.Python
build/
develop-eggs/
dist/
downloads/
eggs/
.eggs/
lib/
lib64/
parts/
sdist/
var/
wheels/
*.egg-info/
.installed.cfg
*.egg

# IDE
.idea/
.vscode/
*.swp
*.swo

# 로그 파일
*.log

# 시스템 파일
.DS_Store
Thumbs.db

/mini-api-test-a0538c7dd495.json
__pycache__/
# Logs
*.log

# Local development settings
.env.local
.env.development.local
.env.test.local
.env.production.local<|MERGE_RESOLUTION|>--- conflicted
+++ resolved
@@ -10,11 +10,8 @@
 # 가상 환경
 venv/
 env/
-<<<<<<< HEAD
-=======
 .env/
 ENV/
->>>>>>> 314643bc
 .env
 
 # IDE 설정 파일
