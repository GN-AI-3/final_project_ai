from typing import Dict, Any, List
from langchain_openai import ChatOpenAI
from langchain.prompts import ChatPromptTemplate
from agents import ExerciseAgent, FoodAgent, ScheduleAgent, GeneralAgent, MotivationAgent
import os
import openai
<<<<<<< HEAD
import logging
from chat_history_manager import ChatHistoryManager

# 로깅 설정
logger = logging.getLogger(__name__)
=======
import traceback
>>>>>>> 843cca8f

class Supervisor:
    def __init__(self, model: ChatOpenAI):
        self.model = model
        self.chat_history_manager = ChatHistoryManager()
        
        # 모델 안정성을 위해 직접 API 키 설정
        # SecretStr 타입이면 문자열로 변환
        if hasattr(model, 'openai_api_key'):
            api_key = model.openai_api_key
            # SecretStr 객체인 경우 문자열로 변환
            if hasattr(api_key, 'get_secret_value'):
                api_key = api_key.get_secret_value()
            os.environ["OPENAI_API_KEY"] = api_key
            
        # 직접 OpenAI 클라이언트 초기화
        self.client = openai.OpenAI(api_key=os.getenv("OPENAI_API_KEY"))
        
        self.agents = {
            "exercise": ExerciseAgent(model),
            "food": FoodAgent(model),
            "schedule": ScheduleAgent(model),
            "motivation": MotivationAgent(model),
            "general": GeneralAgent(model)
        }
    
    def get_conversation_context(self, email: str, limit: int = 5) -> str:
        """
        Redis에서 사용자의 이전 대화 내역을 가져와 문맥으로 활용할 수 있는 형식으로 반환
        
        Args:
            email: 사용자 이메일
            limit: 가져올 대화 내역 최대 개수 (기본값: 5)
            
        Returns:
            문맥으로 사용할 수 있는 대화 내역 문자열
        """
        try:
            if not email:
                logger.info("이메일이 제공되지 않아 대화 내역을 조회하지 않습니다.")
                return ""
                
            logger.info(f"Redis에서 대화 내역 조회 - 이메일: {email}, 개수: {limit}")
            messages = self.chat_history_manager.get_recent_messages(email, limit)
            
            if not messages:
                logger.info(f"조회된 대화 내역 없음 - 이메일: {email}")
                return ""
                
            # 대화 내역을 문맥으로 형식화
            context = "이전 대화 내역:\n"
            for i, msg in enumerate(messages):
                role = "사용자" if msg.get("role") == "user" else "AI"
                content = msg.get("content", "")
                # 너무 긴 메시지는 잘라서 표시
                if len(content) > 200:
                    content = content[:200] + "..."
                context += f"{role}: {content}\n"
            
            logger.info(f"대화 내역 조회 완료 - {len(messages)}개 메시지")
            return context
            
        except Exception as e:
            logger.error(f"대화 내역 조회 오류: {str(e)}")
            return ""
        
    async def analyze_message(self, message: str, context: str = "") -> str:
        # LangChain 대신 직접 OpenAI API 호출
        try:
            # 문맥이 있으면 포함하여 분류 요청
            system_content = """다음 카테고리 중 하나로 메시지를 분류해주세요:
            - schedule: PT 일정 조회, 등록, 수정, 취소
            - exercise: PT 일정을 제외한 운동 관련
            - food: 식단, 영양, 음식 등
            - motivation: 감정적 어려움, 동기부여가 필요한 내용, 우울함, 좌절, 불안 등
            - general: 위 카테고리에 속하지 않는 일반적인 대화
            
            응답은 위 카테고리 중 하나만 반환해주세요."""
            
            messages = [{"role": "system", "content": system_content}]
            
            # 문맥이 있으면 추가
            if context:
                messages.append({"role": "user", "content": f"다음은 사용자와의 이전 대화 내역입니다:\n{context}\n\n사용자의 새 메시지를 분류해주세요: {message}"})
            else:
                messages.append({"role": "user", "content": message})
            
            response = self.client.chat.completions.create(
                model="gpt-3.5-turbo",
                messages=messages,
                temperature=0.3,
                max_tokens=50
            )
            
            # 응답에서 카테고리 추출
            response_text = response.choices[0].message.content.strip().lower()
            
            # 유효한 카테고리인지 확인
            valid_categories = ["exercise", "food", "schedule", "motivation", "general"]
            if response_text not in valid_categories:
                # 정확히 일치하는 카테고리가 없으면 각 카테고리 키워드 확인
                if "운동" in message or "체육" in message:
                    return "exercise"
                elif "식단" in message or "음식" in message or "영양" in message:
                    return "food"
                elif "일정" in message or "계획" in message or "시간" in message:
                    return "schedule"
                elif "힘들" in message or "슬프" in message or "우울" in message or "불안" in message or "좌절" in message:
                    return "motivation"
                else:
                    return "general"
            
            return response_text
        except Exception as e:
            logger.error(f"메시지 분류 오류: {str(e)}")
            # 오류 발생 시 일반 카테고리로 처리
            return "general"
    
    async def process(self, message: str, member_id: int = None, email: str = None) -> Dict[str, Any]:
        try:
            logger.info(f"메시지 처리 시작 - 이메일: {email or '없음'}")
            
            # Redis에서 이전 대화 내역 가져오기
            context = ""
            if email:
                context = self.get_conversation_context(email)
                if context:
                    logger.info(f"이전 대화 내역 가져옴 - 이메일: {email}")
                else:
                    logger.info(f"이전 대화 내역 없음 - 이메일: {email}")
            
            # 감정 단어를 포함하는 메시지는 우선 동기부여 에이전트로 처리
            emotional_keywords = ["힘들", "슬프", "우울", "불안", "좌절", "스트레스", "자신감", "의욕", "무기력"]
            if any(keyword in message.lower() for keyword in emotional_keywords):
                try:
                    logger.info(f"감정 키워드 감지로 동기부여 에이전트 사용 - 이메일: {email or '없음'}")
                    
                    # 점진적으로 매개변수 축소 시도 - member_id는 제외
                    try:
                        # email과 context 매개변수 전달 시도
                        if email is not None:
                            # context 매개변수를 지원하는지 확인
                            if hasattr(self.agents["motivation"], 'process') and 'context' in self.agents["motivation"].process.__code__.co_varnames:
                                return await self.agents["motivation"].process(message, email=email, context=context)
                            else:
                                return await self.agents["motivation"].process(message, email=email)
                        # 매개변수 없이 시도
                        else:
                            return await self.agents["motivation"].process(message)
                    except TypeError as e:
                        logger.warning(f"동기부여 에이전트 매개변수 오류, 인자 없이 재시도: {str(e)}")
                        return await self.agents["motivation"].process(message)
                except Exception as e:
                    logger.error(f"동기부여 에이전트 오류: {str(e)}")
                    logger.error("동기부여 에이전트 오류로 일반 처리로 전환")
                    # 명시적으로 일반 처리로 진행함을 표시
            
            # 일반 처리 진행
            category = await self.analyze_message(message, context)
            agent = self.agents.get(category, self.agents["general"])
            logger.info(f"메시지 카테고리: {category} - 이메일: {email or '없음'}")
            
            response_data = None
            try:
                # 점진적으로 매개변수 축소 시도 - member_id는 제외
                try:
                    # email과 context 매개변수 전달 시도
                    if email is not None:
                        # context 매개변수를 지원하는지 확인
                        if hasattr(agent, 'process') and 'context' in agent.process.__code__.co_varnames:
                            response_data = await agent.process(message, email=email, context=context)
                        else:
                            response_data = await agent.process(message, email=email)
                    # 매개변수 없이 시도
                    else:
                        response_data = await agent.process(message)
                except TypeError as e:
                    logger.warning(f"{category} 에이전트 매개변수 오류, 인자 없이 재시도: {str(e)}")
                    response_data = await agent.process(message)
                
                # 응답 검증
                if response_data is None:
                    logger.error(f"{category} 에이전트가 None을 반환")
                    response_data = {
                        "type": category,
                        "response": f"죄송합니다. {category} 관련 요청을 처리하는 중에 문제가 발생했습니다."
                    }
                
                return response_data
            except Exception as e:
<<<<<<< HEAD
                logger.error(f"에이전트 처리 오류 ({category}): {str(e)}")
                
=======
                print(f"에이전트 처리 오류 ({category}): {str(e)}")
                traceback.print_exc()
>>>>>>> 843cca8f
                # 오류 발생 시 일반 에이전트로 대체
                if category != "general":
                    try:
                        # 점진적으로 매개변수 축소 시도 - 일반 에이전트, member_id는 제외
                        try:
                            # email과 context 매개변수 전달 시도
                            if email is not None:
                                # context 매개변수를 지원하는지 확인
                                if hasattr(self.agents["general"], 'process') and 'context' in self.agents["general"].process.__code__.co_varnames:
                                    response_data = await self.agents["general"].process(message, email=email, context=context)
                                else:
                                    response_data = await self.agents["general"].process(message, email=email)
                            # 매개변수 없이 시도
                            else:
                                response_data = await self.agents["general"].process(message)
                        except TypeError as e:
                            logger.warning(f"일반 에이전트 매개변수 오류, 인자 없이 재시도: {str(e)}")
                            response_data = await self.agents["general"].process(message)
                        
                        # 응답 검증
                        if response_data is None:
                            logger.error("일반 에이전트가 None을 반환")
                            response_data = {
                                "type": "general",
                                "response": "죄송합니다. 요청을 처리하는 중에 문제가 발생했습니다. 다른 질문으로 다시 시도해주세요."
                            }
                        
                        return response_data
                    except Exception as e2:
                        logger.error(f"일반 에이전트 대체 중 오류: {str(e2)}")
                
                # 모든 시도가 실패한 경우 기본 응답 반환
                return {
                    "type": "general",
                    "response": "죄송합니다. 요청을 처리하는 중에 문제가 발생했습니다. 다른 질문으로 다시 시도해주세요."
                }
        except Exception as e:
            logger.error(f"처리 중 오류: {str(e)}")
            import traceback
            logger.error(traceback.format_exc())
            return {
                "type": "general",
                "response": "죄송합니다. 요청을 처리하는 중에 문제가 발생했습니다. 다른 질문으로 다시 시도해주세요."
            } <|MERGE_RESOLUTION|>--- conflicted
+++ resolved
@@ -4,15 +4,12 @@
 from agents import ExerciseAgent, FoodAgent, ScheduleAgent, GeneralAgent, MotivationAgent
 import os
 import openai
-<<<<<<< HEAD
 import logging
 from chat_history_manager import ChatHistoryManager
 
 # 로깅 설정
 logger = logging.getLogger(__name__)
-=======
 import traceback
->>>>>>> 843cca8f
 
 class Supervisor:
     def __init__(self, model: ChatOpenAI):
@@ -203,13 +200,10 @@
                 
                 return response_data
             except Exception as e:
-<<<<<<< HEAD
                 logger.error(f"에이전트 처리 오류 ({category}): {str(e)}")
                 
-=======
                 print(f"에이전트 처리 오류 ({category}): {str(e)}")
                 traceback.print_exc()
->>>>>>> 843cca8f
                 # 오류 발생 시 일반 에이전트로 대체
                 if category != "general":
                     try:
